/*
 * Copyright 2014 the original author or authors.
 *
 * Licensed under the Apache License, Version 2.0 (the "License");
 * you may not use this file except in compliance with the License.
 * You may obtain a copy of the License at
 *
 * http://www.apache.org/licenses/LICENSE-2.0
 *
 * Unless required by applicable law or agreed to in writing, software
 * distributed under the License is distributed on an "AS IS" BASIS,
 * WITHOUT WARRANTIES OR CONDITIONS OF ANY KIND, either express or implied.
 * See the License for the specific language governing permissions and
 * limitations under the License.
 */
package net.kuujo.copycat.log;

<<<<<<< HEAD
import com.typesafe.config.Config;
import net.kuujo.copycat.internal.util.Assert;
import net.kuujo.copycat.internal.util.Configs;
import net.kuujo.copycat.internal.util.concurrent.NamedThreadFactory;

=======
>>>>>>> 4fa3e0db
import java.io.File;
import java.nio.ByteBuffer;
import java.util.Collection;
import java.util.Iterator;
import java.util.List;
import java.util.Map;
import java.util.TreeMap;
import java.util.concurrent.Executors;
import java.util.concurrent.ScheduledExecutorService;

import net.kuujo.copycat.internal.util.Assert;
import net.kuujo.copycat.internal.util.concurrent.NamedThreadFactory;

/**
 * Abstract log.
 *
 * @author <a href="http://github.com/kuujo">Jordan Halterman</a>
 */
public abstract class AbstractLog extends AbstractLogger implements Log {
  private static final ScheduledExecutorService executor = Executors.newSingleThreadScheduledExecutor(new NamedThreadFactory("log-compactor-%d"));
  protected final LogConfig config;
  protected final File base;
  protected final TreeMap<Long, LogSegment> segments = new TreeMap<>();
  protected LogSegment currentSegment;
  private long lastFlush;
<<<<<<< HEAD

  protected AbstractLog(String resource) {
    this(Configs.load(resource, "copycat.log").toConfig());
  }

  protected AbstractLog(Map<String, Object> config) {
    this(Configs.load(config, "copycat.log").toConfig());
  }

  protected AbstractLog(Config config) {
    this(config.getString("name"), new LogConfig(config));
  }

=======
  
>>>>>>> 4fa3e0db
  protected AbstractLog(String name, LogConfig config) {
    this.config = config.copy();
    this.base = new File(config.getDirectory(), name);
  }

  /**
   * Loads all log segments.
   *
   * @return A collection of all existing log segments.
   */
  protected abstract Collection<LogSegment> loadSegments();

  /**
   * Creates a new log segment.
   *
   * @param segmentNumber The log segment number.
   * @return A new log segment.
   */
  protected abstract LogSegment createSegment(long segmentNumber);

  /**
   * Deletes a log segment.
   *
   * @param segmentNumber The log segment number.
   */
  protected void deleteSegment(long segmentNumber) {
    segments.remove(segmentNumber);
  }

  @Override
  public LogConfig config() {
    return config;
  }

  @Override
  public File base() {
    return base;
  }

  @Override
  public File directory() {
    return base.getParentFile();
  }

  @Override
  public Collection<LogSegment> segments() {
    assertIsOpen();
    return segments.values();
  }

  @Override
  public LogSegment segment() {
    assertIsOpen();
    return currentSegment;
  }

  @Override
  public LogSegment segment(long index) {
    assertIsOpen();
    Map.Entry<Long, LogSegment> segment = segments.floorEntry(index);
    return segment != null ? segment.getValue() : null;
  }

  @Override
  public LogSegment firstSegment() {
    assertIsOpen();
    Map.Entry<Long, LogSegment> segment = segments.firstEntry();
    return segment != null ? segment.getValue() : null;
  }

  @Override
  public LogSegment lastSegment() {
    assertIsOpen();
    Map.Entry<Long, LogSegment> segment = segments.lastEntry();
    return segment != null ? segment.getValue() : null;
  }

  @Override
  public synchronized void open() {
    assertIsNotOpen();
    if (!config.getDirectory().exists()) {
      config.getDirectory().mkdirs();
    }
    for (LogSegment segment : loadSegments()) {
      segment.open();
      segments.put(segment.segment(), segment);
    }
    if (!segments.isEmpty()) {
      currentSegment = segments.lastEntry().getValue();
    } else {
      currentSegment = createSegment(1);
      currentSegment.open();
      segments.put(1L, currentSegment);
    }
    currentSegment.lock();
  }

  @Override
  public boolean isOpen() {
    return currentSegment != null;
  }

  @Override
  public int size() {
    assertIsOpen();
    return (int) (lastIndex() - firstIndex()) + 1;
  }

  @Override
  public boolean isEmpty() {
    return size() == 0;
  }

  @Override
  public long appendEntry(ByteBuffer entry) {
    assertIsOpen();
    checkRollOver();
    checkFlush();
    return currentSegment.appendEntry(entry);
  }

  @Override
  public List<Long> appendEntries(List<ByteBuffer> entries) {
    assertIsOpen();
    checkRollOver();
    checkFlush();
    return currentSegment.appendEntries(entries);
  }

  @Override
  public long firstIndex() {
    assertIsOpen();
    return firstSegment().firstIndex();
  }

  @Override
  public long lastIndex() {
    assertIsOpen();
    return lastSegment().lastIndex();
  }

  @Override
  public boolean containsIndex(long index) {
    return firstIndex() > 0 && firstIndex() <= index && index <= lastIndex();
  }

  @Override
  public ByteBuffer getEntry(long index) {
    assertIsOpen();
    return currentSegment.getEntry(index);
  }

  @Override
  public List<ByteBuffer> getEntries(long from, long to) {
    assertIsOpen();
    return currentSegment.getEntries(from, to);
  }

  @Override
  public void removeAfter(long index) {
    assertIsOpen();
    Long floorKey = segments.floorKey(index < 1 ? 1 : index);
    for (LogSegment segment : segments.tailMap(floorKey).values()) {
      segment.removeAfter(index);
    }
  }

  @Override
  public void compact(long index) {
    assertIsOpen();
    LogSegment segment = segment(index);
    Assert.index(index, segment != null, "Invalid log index %d", index);
    segment.compact(index);
  }

  @Override
  public void compact(long index, ByteBuffer entry) {
    assertIsOpen();
    LogSegment segment = segment(index);
    Assert.index(index, segment != null, "Invalid log index %d", index);
    segment.compact(index, entry);
  }

  @Override
  public void flush() {
    assertIsOpen();
    currentSegment.flush();
  }

  @Override
  public void flush(boolean force) {
    assertIsOpen();
    currentSegment.flush(force);
  }

  @Override
  public synchronized void close() {
    for (LogSegment segment : segments.values())
      segment.close();
    segments.clear();
    currentSegment.unlock();
    currentSegment = null;
  }

  @Override
  public boolean isClosed() {
    return currentSegment == null;
  }

  @Override
  public void delete() {
    for (LogSegment segment : segments.values())
      segment.delete();
    segments.clear();
  }

  /**
   * Checks whether the current segment needs to be rolled over to a new segment.
   */
  private void checkRollOver() {
    boolean segmentSizeExceeded = currentSegment.size() >= config.getSegmentSize();
    boolean segmentExpired = config.getSegmentInterval() < Long.MAX_VALUE && System.currentTimeMillis() > currentSegment.timestamp() + config.getSegmentInterval();
    
    if (segmentSizeExceeded || segmentExpired) {
      long nextIndex = currentSegment.lastIndex() + 1;
      currentSegment.flush();
      currentSegment.unlock();System.out.println(nextIndex);
      currentSegment = createSegment(nextIndex);
      currentSegment.open();
      segments.put(nextIndex, currentSegment);
      currentSegment.lock();
      lastFlush = System.currentTimeMillis();
      checkRetention();
    }
  }

  /**
   * Checks whether any existing segments need to be deleted. Does not allow the last log segment to be checked.
   */
  private void checkRetention() {
    for (Iterator<Map.Entry<Long, LogSegment>> i = segments.entrySet().iterator(); i.hasNext();) {
      Map.Entry<Long, LogSegment> entry = i.next();
      if (segments.lastKey() != entry.getKey() && !config.getRetentionPolicy().retain(entry.getValue())) {
        i.remove();
      }
    }
  }

  /**
   * Checks whether the current segment needs to be flushed to disk.
   */
  private void checkFlush() {
    if (System.currentTimeMillis() - lastFlush > config.getFlushInterval()) {
      flush(true);
    }
  }

}<|MERGE_RESOLUTION|>--- conflicted
+++ resolved
@@ -15,26 +15,16 @@
  */
 package net.kuujo.copycat.log;
 
-<<<<<<< HEAD
 import com.typesafe.config.Config;
 import net.kuujo.copycat.internal.util.Assert;
 import net.kuujo.copycat.internal.util.Configs;
 import net.kuujo.copycat.internal.util.concurrent.NamedThreadFactory;
 
-=======
->>>>>>> 4fa3e0db
 import java.io.File;
 import java.nio.ByteBuffer;
-import java.util.Collection;
-import java.util.Iterator;
-import java.util.List;
-import java.util.Map;
-import java.util.TreeMap;
+import java.util.*;
 import java.util.concurrent.Executors;
 import java.util.concurrent.ScheduledExecutorService;
-
-import net.kuujo.copycat.internal.util.Assert;
-import net.kuujo.copycat.internal.util.concurrent.NamedThreadFactory;
 
 /**
  * Abstract log.
@@ -48,7 +38,6 @@
   protected final TreeMap<Long, LogSegment> segments = new TreeMap<>();
   protected LogSegment currentSegment;
   private long lastFlush;
-<<<<<<< HEAD
 
   protected AbstractLog(String resource) {
     this(Configs.load(resource, "copycat.log").toConfig());
@@ -62,9 +51,6 @@
     this(config.getString("name"), new LogConfig(config));
   }
 
-=======
-  
->>>>>>> 4fa3e0db
   protected AbstractLog(String name, LogConfig config) {
     this.config = config.copy();
     this.base = new File(config.getDirectory(), name);
